--- conflicted
+++ resolved
@@ -191,17 +191,10 @@
 		//
 		// We require the lease in order to process replicas, so
 		// repl.store.StoreID() corresponds to the lease-holder's store ID.
-<<<<<<< HEAD
 		rebalanceStore, err := rq.allocator.RebalanceTarget(
 			zone.Constraints, desc.Replicas, repl.store.StoreID())
 		if rebalanceStore == nil || err != nil {
-			log.VTracef(1, ctx, "%s: no suitable rebalance target", repl)
-=======
-		rebalanceStore := rq.allocator.RebalanceTarget(
-			zone.ReplicaAttrs[0], desc.Replicas, repl.store.StoreID())
-		if rebalanceStore == nil {
 			log.VTracef(1, ctx, "no suitable rebalance target")
->>>>>>> f4ef0418
 			// No action was necessary and no rebalance target was found. Return
 			// without re-queuing this replica.
 			return err
